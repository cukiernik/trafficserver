                                                         -*- coding: utf-8 -*-
  Changes with Apache Traffic Server 3.3.3


<<<<<<< HEAD
  *) [TS-1912] SSL hangs after origin handshake.

  *) [TS-1911] Enforce MIOBufferAccessor accessor API.

  *) [TS-1909] Remove duplicate listen socket conditioning.

  *) [TS-1896] Cleanup of unused defines, sometimes duplicated.

  *) [TS-374] Reduce lock contention in HostDB.
=======
  *) [TS-1728] Assign storage entries to volumes
     Author: Justin Laue <justin@fp-x.com>
>>>>>>> 1d8179df

  *) [TS-1899] strtod() does not honor Hex strings on Solaris.

  *) [TS-1894] madvise() not found on Solaris. And some cleanup.

  *) [TS-1765] Make jtest build more like the rest of the code.

  *) [TS-1892] Move msync APIs to ink_memory.h.

  *) [TS-1890] Authproxy plugin caching and reliability fixes.

  *) [TS-1868] TSREMAP_*_STOP does not stop remap plugin evaluation chain.

  *) [TS-1889] Refactor remap plugin request URL handling.

  *) [TS-1887] Make diagnostic location logging more succinct.

  *) [TS-1884] Remove deprecated IPv4-only NetProcessor API.

  *) [TS-1444] [TS-1881] URL lookup with regex through the web interface was broken.

  *) [TS-1880] Use pthread_setname_np to set the thread name on multiple platforms.

  *) [TS-1879] Make the Ptr<> conversion constructor explicit.

  *) [TS-1768] Prefer AC_SEARCH_LIBS to AC_CHECK_LIB to avoid unnecessary linking.

  *) [TS-1877] Fix multiple Lua remap plugin instance creation.

  *) [TS-1770] Unable to create remap rule for SSL sites when accessed as a
   forward proxy. Author: Mark Harrison.

  *) [TS-1867] The combo_handler plugin crashes when receiving non-200 responses.
    Author: Conan Wang <conanmind@gmail.com>

  *) [TS-1838] Improve configure.ac to recognize compiler setup better.

  *) [TS-1865] Support DESTDIR in tsxs.

  *) [TS-1864] Illumos / OmniOS needs -m64 with gcc to compile properly on
   64-bit platforms. We also only support ATS on 64-bit Illumos.

  *) [TS-1811] Make the HostDB sizes variable on the SRV enabled config.
   This restores compatibility with HostDB's prior to v3.3.1.

  *) [TS-1843] Detect and link libhwloc on Ubuntu.

  *) [TS-1858] Fix redefinition of timersub on Solaris.

  *) [TS-1861] Build fails with reclaimable freelist enabled.

  *) [TS-1860] cacheurl doesn't compile on platforms with pcre/pcre.h
   (e.g. solaris).

  *) [TS-1729] Fix channel_stats to compile on various Unixen. Note that this
   is still IPV4 only.

  *) [TS-1839] We fail "make test" on some platforms, due to install
   directory missing.

  *) [TS-1856] Replace SIZE() macro with COUNTOF() and countof().

  *) [TS-1853] Fix formatting in logstats to be consistenly 2 decimals.

  *) [TS-1852] Fix missing AC_PROG_SED on CentOS 5.9.

  *) [TS-1717] Fix the static build as much as possible.

  *) [TS-1851] Turn HostDBInfo back into a POD type.

  *) [TS-1850] Improve SSL certificate error reporting.

  *) [TS-1848] Fix MIMEHdr::field_value_set_int64() wrapper.
   Author: Yunkai Zhang <qiushu.zyk@taobao.com>

  *) [TS-986] experimental.h has a dependency on netinet/net.h (for
  struct in_addr).

  *) [TS-1794 Replace all usage of ts_debug_assert() with ts_assert().

  *) [TS-1834] Force absolute paths to fix logstats unit tests.

  *) [TS-1817] Use the libaio interface to the Linux AIO system calls.

  *) [TS-1721] Integrate tstop into the autotools build.

  *) [TS-1706] Fix documentation for Config::Records.pm.

  *) [TS-1218] Make traffic_cop tracing configureable at build time.

  *) [TS-1846] Remove TestHook.

  *) [TS-1844] Efficient HostDB file allocation.

  *) [TS-1586] Fix the SPDY plugin build under clang on Linux.

  *) [TS-1053] Make combo_handler compiler. Author: Conan Wang.

  *) [TS-1792] Cleanup extremely verbvose debug text on Vary headers.

  *) [TS-1819] Guarantee hwloc initialization.

  *) [TS-1830] Add getpagesize library function.

  *) [TS-1801] Remove proxy.config.net.throttle_enabled, it's an artifact
   of a debugging case, and should not have been included upstream.

  *) [TS-1829] Values exceed capacity of 'long' data type on 32-bit

  *) [TS-1755] Add basic logstats tests.

  *) TS-1184 Additional whitespace in proxy.config.admin.user_id value results
   in error.

  *) [TS-1662] Remove remaining use of register storage class.

  *) [TS-846] Eliminate proxy.config.remap.use_remap_processor.

  *) [TS-1802] Remove proxy.config.net.accept_throttle.

  *) [TS-1752] Change type of "len" in jtest to off_t, for better
  compiler compliance.

  *) [TS-1826] Remove DumpStats/http_dump dead code.


  Changes with Apache Traffic Server 3.3.2

  *) [TS-621] Allow caching of empty docs (currently only if a header
   Content-Length: 0 is in the response). New config option is named
   proxy.config.http.cache.allow_empty_doc, and is disabled by default.

  *) [TS-1778] Remove vestigal extensions.config support.

  *) [TS-1806] bogus buffer sizing in CfgContextUtils.cc.

  *) [TS-1805] Fix stats ExpressionEval in stats xml.
   Author: Yunkai Zhang

  *) [TS-1783] Eliminate the wpad.dat configuration option (it's unused).

  *) [TS-1787] Eliminate old ink_time code (was probably only used by the
   now obsolete Web UI). This fixes compiling with gcc 4.8 as well.

  *) [TS-1067] Remove unused config (and code) for bandwidth management.

  *) [TS-1736] Fatal() terminates process without a backtrace.
    Author: Yunkai Zhang <yunkai.me@gmail.com>

  *) [TS-1791] remove m_mutex acquire&release to avoid deadlock in
   ~LogBufferList(). Author: Gang Li <quehan@taobao.com>.

  *) [TS-1713] SRV support refine. Now the srv option is able to enable, with
   no crash. Be care, the hostdb.storage_size or ostdb.size need check.

  *) [TS-1632] In addition to the changes from TS-1674, also add
   some safety measures assuring that the stats sums don't go.
   negative. Author: Yakov Kopel.

  *) [TS-1789] Script to compare RecordsConfig.cc default values with
   records.config.default.in: Author: Mark Harrison.

  *) [TS-1631] Mgmt API to clear stats does not actually clear it.
   Author: Yakov Kopel.

  *) [TS-1772] Remove multiple TS_INLINE defines.

  *) [TS-1771] add http_load to the build.

  *) [TS-1766] integrate AIO test into the autotools test suite.

  *) [TS-1753] Add remap support to the cacheurl plugin.
   Author: Mark Harrison <mark@mivok.net>

  *) [TS-1790] authproxy should accept 2xx as authorization success.

  *) [TS-1780] Fix Debuntu build with hardening flags.

  *) [TS-1623, TS-1625] Fixes for logging where the host name was not handled
    correctly because it was not in the URL.

  *) [TS-1754] Remove unecessary wWarnings from stats evaluation.
   Author: Yunkai Zhang.

  *) [TS-1169] Eliminate bogus asserts. Credits to Conan Wang.

  *) [TS-1764] Unify MAX/MIN definitions (in ink_defs.h). Also clean
   up the checks of gcc prior to v3.x (which we no longer support).

  *) [TS-1724] Add tool to compare records.config files to contrib.
   Author: Mark Harrison <mark@mivok.net>

  *) [TS-1566] dynamic update for string vars does not work.
   Author: Aidan McGurn <aidan.mcgurn@openwave.com>

  *) [TS-1708] Using tr-pass port option causes requests with large headers to
   hang.

  *) [TS-1734] Remove dead code that invokes missing vmap_config tool.
   Author: John Kew <john.v.kew.ii@gmail.com>

  *) [TS-1660] Host field should not has c style terminator.

  *) [TS-1627] Support requests with payload.

  *) [TS-1763] Add Arch Linux config.layout.
   Author: Galen Sampson <galen.sampson@gmail.com>

  *) [TS-1749] Stats cluster values among nodes are not consistent.
   Author: Yunkai Zhang <qiushu.zyk@taobao.com>

  *) [TS-1761] Improve scheduling and configuration around HostDB disk sync.

  *) [TS-1758] Remove unused overviewPage aggregation functions.
   Author: Yunkai Zhang.

  *) [TS-1748] Add jtest to the build.

  *) [TS-1730] Supporting First Byte Flush for ESI plugin.
   Author: Shu Kit Chan <chanshukit@gmail.com>

  *) [TS-1745] Fix typos.
   Author: Benjamin Kerensa <bkerensa@ubuntu.com>

  *) [TS-1671] Remove AlarmListable from overviewRecord.
   Author: Yunkai Zhang <qiushu.zyk@taobao.com>

  *) [TS-1740] Improve precision of stats values.
   Author: Yunkai Zhang <qiushu.zyk@taobao.com>

  *) [TS-1742] Freelists to use 64bit version w/ Double Word Compare and Swap.

  *) [TS-1356] Ability to set thread affinity with multiple modes.


  Changes with Apache Traffic Server 3.3.1

  *) [TS-1743] Implement our own hash mechanism for traffic_logstats, since
   C++11 does not provide a sensical hash<const char*>.

  *) [TS-1628] In validate_unmapped_url(), pristine_url can be invalid().

  *) [TS-1714] Fix some build problems for gcc v4.8.

  *) [TS-1626] Remove WUTS proxy code.
   Author: Uri Shachar <ushachar@hotmail.com>

  *) [TS-1741] Add plugins examples to the build.

  *) [TS-1058] Add TSHttpTxnCloseAfterResponse experimental API.
   Author: Yakov Kopel <ykopel@websense.com>

  *) [TS-1733] Retool tsxs so that it can compile multiple source files
   Author: Dale Ghent <daleg@omniti.com>

  *) [TS-1738] proxy.cluster.cache_total_hits_mem is missing in RecordsConfig.
   Author: Yunkai Zhang <qiushu.zyk@taobao.com>

  *) [TS-1739] Fix TODO within varFloatFromName()
   Author: Yunkai Zhang <qiushu.zyk@taobao.com>

  *) [TS-1559] Server side termination not handled properly when a PluginVC
   Protocol Plugin is used. Author: Yossi Gottlieb.

  *) [TS-1300] Document the usage of TSUrlStringGet() and derivatives.
   Author: Uri Shachar.

  *) [TS-1645] increase the file stat resolution on config files
   Author: Yakov Kopel <ykopel@websense.com>

  *) [TS-1557] update ua_begin_write
   Author: Aidan McGurn <aidan.mcgurn@openwave.com>

  *) [TS-1320] Reading from SSL origin can starve sending data to client.

  *) [TS-1155] POST requests that are chunked encoding hang when going
  forward to origin over SSL

  *) [TS-1634] reimplement Lua state management to support reload

  *) [TS-1716] authproxy fails to reserve an argument index in global mode

  *) [TS-1710] esi plugin enhancement such as support forward proxy
   Author: Yu Qing <zhuangyuan@taobao.com>

  *) [TS-1707] fix FreeBSD store blocks calculation
   Thanks to Ben Aitchison <ben at meh dot net dot nz>

  *) [TS-1704] null pointer dereference in dns_result
   Author: Li-Wen Hsu <lwhsu@lwhsu.org>

  *) [TS-1701] segv if header_rewrite is configured with the InkAPI and uses
   PATH or QUERY conditions. Author: John Kew.

  *) [TS-1700] disable static libraries by default.

  *) [TS-1653] prevent the crash that retry dns lookup after timeout.

  *) [TS-1006] memory management, cut down memory usage.
   Author: Yunkai Zhang <qiushu.zyk@taobao.com>

  *) [TS-1678] Simplify register_record
   Author: Yunkai Zhang <qiushu.zyk@taobao.com>

  *) [TS-1252] stats summary in cluster not working
   Author: Yunkai Zhang <qiushu.zyk@taobao.com>

  *) [TS-1679] channel_stats plugin: count 5xx response and clean up code.
   Author: Conan Wang

  *) [TS-1676] FetchSM (TSFetchUrl) cannot handle POST bodies > 32kb.

  *) [TS-1675] Adding API method TSHttpTxnClientIncomingPortSet.

  *) [TS-1674] TSStatIntDecrement is broken: the logic is flawed.

  *) [TS-1673] Remap with recv port is using the wrong port.

  *) [TS-1672] Emergency throttling can continue forever.

  *) [TS-1650] Inactivity cop should use TRY_LOCK instead of LOCK to avoid
   deadlock.

  *) [TS-1649] Don't use ink_bind if we're not specifying a local port.

  *) [TS-1667] remove unused enum TSIOBufferDataFlags.

  *) [TS-1538] SSL accept performance regression.

  *) [TS-977] RecCore usage cleanup.

  *) [TS-1574] [TS-1577] when read_from_writer, we should not do range
   acceleration. Range request can invalidate cached copy if the server
   reponse is 304.

  *) [TS-1609] Traffic Cop doesn't wait() for its children.

  *) [TS-1601] HttpServerSession::release don't close ServerSession if
   ServerSessionPool locking contention.

  *) [TS-1643] Post requests with no Content-Length header sends default error
   response.

  *) [TS-1640] SSL certificate reconfiguration only works once.

  *) [TS-1246] trafficserver script error message (in ubuntu).

  *) [TS-1630] Add Lua API for TSHttpTxnCacheLookupStatusGet.

  *) [TS-1423] Added option to do transparent passthrough on connections that
   are not valid HTTP.

  *) [TS-1599] set OpenSSL allocator with CRYPTO_set_mem_functions.

  *) [TS-1624] Remove JEMALLOC_P use, it seems to have been deprecated.

  *) [TS-1500] let ssl_multicert.config specify sslcert per port

  *) [TS-1621] Adopt ConfigUpdateHandler pattern.
     Author: Ethan Lai <yzlai@yahoo.com>

  *) [TS-1619] simplify ConfigurationProcessor reconfiguration pattern.

  *) [TS-1617] Build cacheurl when experimental plugins are enabled.
   Author: Aron Xu.

  *) [TS-1307] [TS-1422] Changed HostDB handling of IPv4 and IPv6. Address
   resolution preferences can be configured globally and per HTTP proxy
   port. Transparent connections can now fail over even if
   use_client_target_addr is set.

  *) [TS-1616] authorization proxy plugin.

  *) [TS-1615] Some spelling errors in source code. Author: Aron Xu.

  *) [TS-1608] IpAllow should use standard config update.

  *) [TS-1580] Mutex leak plugged.

  *) [TS-1596] Added channel_stats plugin to experimental. Author: Conan Wang.

  *) [TS-1607] decouple SSL certificate lookup

  *) [TS-1506] %<cquuh> log symbol will crash TS when requesting a SSL url.
   Author: Conan Wang.

  *) [TS-1594] ProxyMutexPtr and Ptr<ProxyMutex> are identical.

  *) [TS-1591] gzip plugin should load relative config file.

  *) [TS-1582] C++11 requires space between strings and format specifiers.
   Author: Luca Rea

  *) [TS-1491] Browser always prompts for authentication (NTLM).
   Author: Yakov Kopel.

  *) [TS-1553] Detect and build C++11 dependencies.

  *) [TS-1576] reload splitdns.config at runtime.
   Author: Ethan Lai <yzlai@yahoo.com>

  *) [TS-1551] reload ssl_multicert.config at runtime
   Author: Ethan Lai <yzlai@yahoo.com>

  *) [TS-1572] Plugin response status change can trigger ATS assertion
   Author: Uri Shachar

  *) [TS-1433] to make read from writer work

  *) [TS-1564] fix the rolling of Logs created via the API in plugins
     Author: Craig Forbes <cforbes at qualys dot com>

  *) [TS-1565] TSStringPercentEncode returns one character short in no-op case
   (no encoding needed). Author: Thach Tran <tranngocthachs at gmail dot com>.

  *) [TS-1561] Plugin esi - Enhancements on ESI plugin.
     Author: Kit Chan <chanshukit at gmail dot com>
             Yu Qing <zhuangyuan at taobao dot com>

  *) [TS-1560] plugins need memory barriers for ARM.

  *) [TS-1558] use_client_addr breaks control over upstream HTTP protocol
   version.

  *) [TS-207] Add raw disk support for FreeBSD.

  *) [TS-1494] sslCa should be set NULL after parseConfigLine in
   SSLCertLookup.cc.

  *) [TS-1382] make jtest 64bit nice.

  *) [TS-1550] remove unnecessary USE_CONFIG_PROCESSOR define.

  *) [TS-1549] Drop MakeErrorVA, enabling body_factory by default.

  *) [TS-1548] Update documentation for ip_allow.config.
     Author: Nick Berry

  *) [TS-1223] fix the crash in http_ui show network connections.

  *) [TS-1543] Enable non-debug logging for rfc5861 plugin.

  *) [TS-1512] get volume & hosting work with cluster.

  *) [TS-1542] Fix so that rfc5861 plugin will compile against older versions
   of TS.

  *) [TS-1446] Make sure age header is enabled in rfc5861 plugin

  *) [TS-1539] Update build package list in README

  *) [TS-1535] FetchSM process_fetch_write should ignore event
   TS_EVENT_VCONN_WRITE_READY.

  *) [TS-1534] implement the interim cache for ESI parser result.

  *) [TS-1501] vc`s inactivity_timeout event should be schedule in vc`s
   thread.

  *) [TS-1503] make Event::schedule simple and efficient
     Author: KuoTai

  *) [TS-1532] make esi plugin support cookie sub keys.

  *) [TS-1526] SNI support breaks IP-based lookup.

  *) [TS-1513] SPDY plugin crashes on connection close.

  *) [TS-1516] use_client_addr breaks parent proxy configuration
     Author: Uri Shachar.

  *) [TS-1518] detect header_rewrite plugin boost dependency.

  *) [TS-1003] make Prefetch config file reloadable

  *) [TS-1462] SPDY proxy plugin

  *) [TS-1488] Check the event`s cancel flag before put it into the
   PriorityEventQueue. Author: Chen Bin (kuotai).

  *) [TS-1484] Fix SNI crashes where there is no default certificate

  *) [TS-1473] Fix header_filter plugin for ARM.

  *) [TS-1457] Change chunking output to avoid massive memory use by
   transforms.

  *) [TS-1469] Manager uses hardcoded FD limit causing restarts forever on
   traffic_server. Reported By: Thomas Jackson

  *) [TS-1466] disable ssl compression by default.

  *) [TS-1464] mark ink_assert with the noreturn attribute.

  *) [TS-1458] fix LuaJIT include ordering.

  *) [TS-1454] crash when ic_hostname is null in cluster mode.

  *) [TS-1270] add force local cache control in clustering mode.

  *) [TS-1386] thread hang in cluster type=1, which will trigger the
     throttling.

  *) [TS-1351] raw disk cache disabled when system start.

  *) [TS-1452] gzip build failure with Apple/clang-421.0.57.

  *) [TS-1339] Move fragment offset table from First Doc to Alt header so
     that fragment offsets are stored per alternate.

  *) [TS-1416] Do not do cache lookup if cop_test_page is true to stop
     artificial increase of cache misses.

  *) [TS-1364] Rewrite reverse-proxy URL headers in all cases, not just
     a basic Redirect target.

  *) [TS-1440] Lua transaction and session hook support.

  *) [TS-1266] RAM cache stats are wrong with CLFUS.

  *) [TS-1437] Make the Lua plugin compile on RedHat based distros.

  *) [TS-1436] Added Yahoo directory layout for installation.

  *) [TS-1418] Add automake file to Metalink plugin. Author: Jack Bates.
   Also reorganize the plugins/experimental Makefile.am stuff slightly.

  *) [TS-1414] gzip plugin enhancements.


Changes with Apache Traffic Server 3.3.0

  *) [TS-1427] PluginVCs now use a method similar to actual socket VCs
   for firing inactivity timeout events.

  *) [TS-1426] protection from NULL deref when using 
   TSHttpTxnOutgoingTransparencySet after a user agent has disconnected.

  *) [TS-1425] clean up the lingering read before deallocating its buffers
   when an origin server terminates the connection during a POST request.

  *) [TS-1249] Disable ESI packed nodes by default.
   Author: Shu Kit Chan <chanshukit@gmail.com>

  *) [TS-1421] Modify the default log configs to avoid logging to stdout
   or stderr. This helps with TS-306 (but is not a solution for lack of
   log rotation on traffic.out).

  *) [TS-1415] return 400 if the length of request hostname is zero.

  *) [TS-1379] Better error message when mgmt socket is not available.

  *) [TS-1389] Replace TSHttpTxnServerRespNoStore() with
   TSHttpTxnServerRespNoStoreSet(), and move it to ts/ts.h. Author: Phil
   Sorber.

  *) Removed the (experiemental) TSHttpTxnClientDataGet() API. See
   TS-998 for more details.

  *) [TS-1408] Plugin to implement the stale-while-revalidate and
    stale-if-error features of RFC5861
    Author: Phil Sorber <phil@omniti.com>

  *) [TS-1406] add ESI to experimental plugins build.

  *) [TS-1387] Allow proxy.config.http.insert_age_in_response to be
   overridden. Author: Phil Sorber

  *) [TS-1392] Fix SNI certificate fallback path.

  *) [TS-1385] generic atomic operations API.

  *) [TS-1380] SSL wildcard lookup doesn't find the longest match.

  *) [TS-1315] Fix URL parsing to handle non-HTTP schemes correctly.

  *) [TS-1322] CONNECT to parent proxy has URL with a trailing slash
    Author: Yakov Kopel

  *) [TS-1370] Restore original stale-wile-revalidate code for posterity
    Author: Phil Sorber

  *) [TS-1340] Improve IPv6 port example in records.comfig
    Author: Jan-Frode Myklebust

  *) [TS-1363] Cert path not working using intermdiate certificate.

  *) [TS-895] Added version checks for bison and flex.

  *) [TS-1331] Wrong regex for ip in records config. Authors:
   Yakov Kopel and Uri Shachar.

  *) [TS-1348] Remove the active timeout when releasing or 
  binding server_session.

  *) [TS-1350] Detect and prefer LuaJIT.

  *) [TS-538] Remove deprecated INKStats API.

  *) [TS-1345] fix signed/unsigned compilation issues in Vec.

  *) [TS-1343] Stat system doesn't check buffer sizes.

  *) [TS-1342] Lua plugin initial hook support.

  *) [TS-1314] Remove TS_ARG_MAX usage so that platforms with
  unlimited ARG_MAX can build correctly.

  *) [TS-1341] Remove remnants of TSCacheHookAdd() API.

  *) [TS-1328] TSMgmtIntCreate and TSMgmtStringCreate validation.
   Author: Yakov Kopel.

  *) [TS-1338] SSL not handling some events properly.

  *) [TS-1258] Need the ability to allow a user to alter the background fill
   config values on a per transaction basis. Author: Robert Logue.

  *) [TS-961] Add TSPortDescriptor API to support accepting connections with
   inbound transparency.

  *) [TS-1332] Silence spurious error when adding SSL certificates with
   alternate names.

  *) [TS-1087] TSHttpTxnOutgoingAddrSet forward declaration does not match
   implementation.

  *) [TS-1319] Large cache (> 16TB) not working
  Author: Van Doorn, Jan R <Jan_VanDoorn@cable.comcast.com>

  *) Fix a bug that ram cache and evcuation can not work
    well in disks larger than 2TB. Author: weijin

  *) [TS-1321] improve RT on Cluster purge missing objects
   Author: Bin Chen

  *) [TS-1312] Allow to open cache disk without O_DIRECT, for e.g. tmpfs
   "disk" cache.

  *) [TS-1289] stats codes mess up when disk fail

  *) [TS-959] remove ae_ua filter

  *) [TS-1310] Fix a endless loop in CacheVC::removeEvent.
   Author: weijin & Hua Cai

  *) [TS-1299] Fix collation in custom logging.
   Author: bettydramit

  *) [TS-1306] Fix WCCP build problems on FreeBSD.

  *) [TS-1303] Added '=6' as special case for HTTP port configuration for
     backwards compatibility.

  *) [TS-1301] Add a new API, TSHttpTxnMilestoneGet(), which can be used
   to retrieve the various internal milestone timers from a plugin.

  *) [TS-1295] Don't assume root privileges during make install.
   Author: Jan-Frode Myklebust

  *) [TS-1294] initscript mentions using /etc/sysconfig/trafficserver, but
   doesn't use it. Author: Jan-Frode Myklebust

  *) [TS-1293] initscript should provide chkconfig header.
   Author: Jan-Frode Myklebust

  *) [TS-1297] Do not link all binaries and plugins with libz and liblzma.

  *) [TS-1296] Do not link all binaries and plugins with libreadline.


Changes with Apache Traffic Server 3.2.0

  *) [TS-1286] Cleanup some code around freelists and allocators.


Changes with Apache Traffic Server 3.1.4

  *) [TS-1281] make check fail on RHEL 5.x.

  *) [TS-1282] Verbosity settings for Via headers is broken.

  *) [TS-1279] Fix build system for gcc < 4.3.

  *) [TS-1277] Fixed issue with IPv6 URLs and remap configuration.

  *) [TS-1195] Support the use of raw IPv6 address in URLs and Host fields.

  *) [TS-1275] Fix startup problem where /var is on a volatile disk.
   Author: Eric Connell.

  *) [TS-1274] Transformation plugins can send content-length with 
   non-identity transfer encoding. Author: Otto van der Schaff.

  *) [TS-1272] workaround for - FATAL: HttpSM.cc:890: failed assert `0`

  *) [TS-1240] Fix race in log buffer queuing code.

  *) [TS-1271] deprecate INKStats API

  *) [TS-1250] Cache inspector does not seem to work properly

  *) [TS-1269] Building outside source tree fails on plugins.

  *) [TS-1222] single tcp connection will limit the cluster throughput.

  *) [TS-475] Accelerated single range requests.
     Based on initial work by ericb, with help from bwyatt.

  *) [TS-1236] HTTP Accept filters do not work on Illumos.

  *) [TS-1075] Workarounds for linux auto-port issues in transparent
   deployments.

  *) [TS-672] cleanup Win32 references.

  *) [TS-1181] Make the overridable configs work with "byte" configs.

  *) [TS-1252] Fixed include issues when using mgmtapi.h.

  *) [TS-1248] update HTTP status codes and strings.

  *) [TS-1245] proxy.config.http.connect_ports may be '*'.

  *) [TS-1239] TSHttpTxnServerAddrSet implementation.

  *) [TS-1237] custom log field/filtering improvements.

  *) [TS-1090] SO_MARK and IP_TOS support for Linux.

  *) [TS-1238] RAM cache hit rate unexpectedly low with CLFUS.

  *) [TS-1242] Make it build with some more recent automake versions.

  *) [TS-1241] Memory leaks when using TSHttpSchedule().
   Author: Aidan McGurn.

  *) [TS-1163] Support for raw disks larger than 2TB on Linux.

  *) [TS-1230] added a paramter to the configure script to allow overriding
   the calculated ARG_MAX value.

  *) [TS-1208] enable check_memory() in traffic_cop for Linux.

  *) [TS-1217] cop cleanup, remove unused variables & defines.

  *) [TS-1209] Allow for background fill even when a transform plugin is
   the producer. Author: Robert Logue.

  *) [TS-1229] clean up RecordsCofing.cc, remove unused entries.

  *) [TS-1142] record ram hit in stats.

  *) [TS-1213] update will crash at HttpTransact::process_quick_http_filter.

  *) [TS-1186] Fixed Perl stats API to work with 64-bit stat values

  *) [TS-1227] header_filter "set" operator doesn't work if the header
   doesn't already exist.

  *) [TS-1210] remove 3.0.x deprecated APIs

  *) [TS-1225] Remove 32 bit doc_len instances.

  *) [TS-1226] Make header_filter support e.g. '=' characters in header
   values.

  *) [TS-1150] Some performance improvements around the heap guard.

  *) [TS-1216] Remove the initializer for some gcc`s limits.

  *) [TS-1205] double free when RecDataSet in cluster mode.

  *) [TS-1220] stats: cleanup and fix the wrong values.

  *) [TS-1212] can not limit ram cache, also fix the stats.

  *) [TS-1214] another race condition in cache init.

  *) [TS-1130] Wrong CAS operation on ink_time_t on 64 bit system.

  *) [TS-1127] Wrong returned value of incoming port address. This
   API is deprecated, so I also fixed the regression tests accordingly.
   Authors: Yakov Kopel and Leif.

  *) [TS-1211] Read backlog config value to set the listen backlog.

  *) [TS-1202] Install traffic_shell man/doc pages in a more appropriate
   location. Author: Igor Brezac.

  *) [TS-1198] ssl crash when certificates are missing.

  *) [TS-1164] a race condition in cache init.

  *) [TS-1079] Add an API function to turn debugging on for specific
   transactions/sessions. This also adds a new Debug() functionality in
   both core and APIs. Author: Uri Shachar.

  *) [TS-1194 Change conversions to build with gcc-4.6 on OmniOS/Solaris.
   Also cleanup a couple of plugins to use our "core" build environment.

  *) [TS-1192] Remove gethostbyname usage in test code

  *) [TS-1147] deprecate records.config SSL configuration

  *) [TS-1121] Make --disable-diags at least disable Debug etc.

  *) [TS-1191] Change defaults for proxy.config.dns.search_default_domains to
   not use the search domains in resolv.conf.

  *) [TS-1190] Change defaults for proxy.config.http.share_server_sessions to
   have a session pool per net-thread. This is best performance for most
   common use cases.

  *) [TS-1189] Build problem with older versions of OpenSSL.

  *) [TS-1178] cop will kill manager & server, even cop it self, in cluster.

  *) [TS-1156] Fix timestamp log fields, and stop supporting network byte
   order in various log buffers. See TS-1182 for future enhancements.

  *) [TS-1017] Update logging to be IPv6 compliant, including collation.

  *) [TS-1080] If we run out of Log Buffer slots, we assert.

  *) [TS-1176] Eliminates the need for a delayed "delete" of log buffers.
   This was a serious race condition, which was previously sold by delaying
   deletes via a ring buffer.

  *) [TS-1036] Improve some squid log compatiblity. Suggestions from mnot.

  *) [TS-1092] Remove specific SSL termination mode, we either terminate, or
   we do not.

  *) [TS-1173] Improve the comments in remap.config.

  *) [TS-981] Remove the support for libev (for now at least).

  *) [TS-1172] Remove remap/StringHash.{cc,h}, they are not used.

  *) [TS-1171] http_ui cache lookup, double free.

  *) [TS-1168] Change UrlRewrite::BuildTable to be IPv6 compliant.

  *) [TS-1167] Updates parent socks server setup to be IPv6 compliant.

  *) [TS-1166] Remove proxy/Stuffer.[cc,h] because they were unused.

  *) [TS-1162] UnixNetVConnection assertion when accepting a TLS connection

  *) [TS-1135] support wildcard certificates for ServerNameIndication (SNI)

  *) [TS-1140] Combine IP Allow and QuickFilter.

  *) [TS-1159] Add compiler hints to debug logging

  *) [TS-1143] Fixed edge case problems in IpMap.

  *) [TS-1114] Fix to lock vol for CacheVC::write_vector.

  *) [TS-857] Possibly related race in UnixNetVConnection::mainEvent
   on inactivity timeout.

  *) [TS-1149] Pretty up automake output.


Changes with Apache Traffic Server 3.1.3

  *) [TS-1145] Additional clang build fixes. Author: Darrin Jewell.

  *) [TS-1144] Fix out of tree builds. Author: Darrin Jewell.

  *) [TS-1138] Fixed off by one range error in IpMap.

  *) [TS-462] Support TLS Server Name Indication (SNI)

  *) [TS-1134] TSNetAcceptNamedProtocol should fail if NPN is not supported.

  *) [TS-1133] Make the max host-header length configure.ac configurable.

  *) [TS-1002] fix custom loggin with cquuc cquup, and introduce cquuh
   to recode the client_req_unmapped_url_host.

  *) [TS-701] Remove mgmt/cli/script_configs.sh

  *) [TS-1124] Move regex_remap, header_filter and stats_over_http from
   the plugin repo to the main repo.

  *) [TS-1111] fix crash in RangeTransform::handle_event

  *) [TS-1109] fix stack dump crashing

  *) [TS-1123] editline/readline conflicts when building on OSX.

  *) [TS-1116] Fixes for building the source with clang/lvm.

  *) [TS-1115] Fixes for building the source with Intel CC (icc).

  *) [TS-1102] Cleanup of Diagnostics code. Author: Uri Shachar and Leif.

  *) [TS-1117] Remove TS_HAS_PURIFY MACRO

  *) [TS-937] EThread::execute still processing cancelled event

  *) [TS-995] Name change for IP support (ink_inet.h).

  *) [TS-841] support TLS NextProtocol negotiation


Changes with Apache Traffic Server 3.1.2

  *) [TS-1110] logstats incorrectly bucketizes all status codes greater 
  than 599 as 5xx. Author: Manjesh Nilange

  *) [TS-1094] Fixed MIME parser so certain sequences of requests on
   keep alive conections no longer wedge it.

  *) [TS-1084] Add compile-time format string checking.

  *) [TS-1101] traffic_line -x no longer works, at least not in
   reasonable time.

  *) [TS-1098] Make RC script support Amazon EC2 Linux AMI.

  *) [TS-1035] EventProcessor::spawn_thread doesn't check that there
   is enough event threads and segfaults.

  *) [TS-1096] readline support for traffic_shell.

  *) [TS-1097] online help for traffic_shell.

  *) [TS-1066] TSHttpTxnServerReqHdrBytesGet in InkAPI.cc has an extra
   parameter (int *bytes) from the prototype in <ts/ts.h>.
   Author: Alistair Stevenson

  *) [TS-1089] Added TSHttpConnectTransparent.

  *) [TS-1088] Added TSHttpTxnOutgoingTransparencySet to API to
   control outbound transparency.

  *) [TS-1083] Initial SSL next protocol negotiation support.

  *) [TS-1082] Obey existing optimizer CXXFLAGS and CFLAGS at configure time.

  *) [TS-1077] All proxy ports are now configured by
   proxy.config.http.server_ports. All other port configuration values
   are deprecated.

  *) [TS-1091] CFLAGS=-w` causes configure script to wrongly guess style of
   `gethostbyname_r` on BSD flavors. Author: Marc Abramowitz.

  *) [TS-1073] no_dns_just_forward_to_parent configuration parameter is
   ignored/not used. Author: Kevin Giles.

  *) [TS-996] HTTPHdr::m_host goes stale if HdrHeap::evacuate_from_str_heaps
   is called. Author: B. Wyatt.

  *) [TS-1041] Populate sockaddr length. Author: James Peach.

  *) [TS-1081] Eliminate an additional copy of the pristine URL string.

  *) [TS-1038] TSHttpTxnErrorBodySet() can leak memory.
   Author: Brian Geffon

  *) [TS-1049] TS hangs (dead lock) on HTTPS POST requests.
   Author: Wilson Ho

  *) [TS-1056] Lost UA connections can show up as "400 ERR_INVALID_REQ"
   in logs.

  *) [TS-1048] Add TS API to enable plugins to use traffic server
   configuration infrastructure. Author: Bianca Cooper.

  *) [TS-1074] PluginVC should schedule to the local queue instead of the
  external queue. Author: Brian Geffon

  *) [TS-1032] Assertion when upstream connection is established (with event
   handled by thread A) and immediately disconnected (handled by thread B).
   Author: Uri Shachar.

  *) [TS-1052] trafficserver restart does not work (needs to let the old
   process die). Author: Billy Viera

  *) [TS-1044] Fix TSVConn{Read,Write}VIOGet in UnixNetVConnection.
    Author: James Peach.

  *) [TS-1040] Teach TSHostLookup to use const. Author: James Peach.

  *) [TS-1071] Debug statement in FetchSM broken. Author: Brian Geffon.

  *) [TS-1057] Expose Base64-encoding through APIs.
   Author: Yakov Kopel and leif

  *) [TS-1014] slow log can not print logs well on 32-bit system,
  changed the %d to RPI64. Author: weijin.

  *) [TS-992] Various portability fixes. Author: Piotr Sikora

  *) [TS-999] Deprecate TSUrlDestroy(), it's a no-op. Just make sure
   to release the marshal buffers as normal.

  *) [TS-245] Add TSStringPercentEncode(), TSUrlPercentEncode(), and
   TSStringPercentDecode().

  *) [TS-1065] traffic_cop segment fault when enable TRACE_LOG_COP.
   Author: Conan Wang.

  *) [TS-1029] DNS crash if we free the memory into system. Author: weijin

  *) [TS-1055] Wrong implementation of TSHttpSsnArgGet().
   Author: Yakov Kopel

  *) [TS-992] Portability fixes. Author: Piotr Sikora.

  *) [TS-949] Fix key->vol hash to be consistent when a disk is marked bad.

  *) [TS-1047] fix lots of spelling mistakes Author: Arno Töll

  *) [TS-1042] correct debug message in FetchSM. Author: James Peach

  *) [TS-1039] use pcre-config to find libpcre. Author: James Peach

  *) [TS-1037] Fix for computing local machine address (was ignoring
   general addresses).

  *) [TS-1030] Improve hashing mechanism on WKS.

  *) [TS-1028] Avoid triggering assert when running debug build and enabling
   per-thread connection pols

  *) [TS-1021] Remove extra newline from binary logs.

  *) [TS-1022] Use size specific types for serialized data in binary logs.


Changes with Apache Traffic Server 3.1.1

  *) [TS-1020] Make logging to a named pipe work on Solaris.

  *) [TS-1016] Make the update frequency for stats configurable.

  *) [TS-944] Align all configurations of paths to use the same function

  *) [TS-1018] Remove obsolete OpenSSL acceleration code and configs

  *) [TS-1013] Allow ssl_multicert.config to support CA chains per host

  *) [TS-971] make cache evacuate work as expect.

  *) [TS-982] Fixed PluginVC set active/passive address. Clarified that
   it expects host order input.

  *) [TS-1012] Eliminate proxy.config.http.append_xforwards_header, which
   is never used.

  *) [TS-1004] Transformation plugins cause connection close when content
   length is not known ahead. Author: Otto van der Schaaf.

  *) [TS-1011] Fixes for OpenSSL, specifically triggered for Solaris, but
   generally broken assumptions in the old code.

  *) [TS-989] Logging is now IPv6 compatible.

  NOTE: IP addresses are now encoded as a specific type of binary
  data, not a mix of unsigned ints and strings. This is a log binary
  format change and therefore WILL BREAK ACCESS TO LOG DATA FROM
  PREVIOUS VERSIONS.

  *) [TS-1009] Disable starting ICP continuations if ICP is not enabled.

  *) [TS-1005] Use traffic_line for reload option with RC script.
   Author: Jan-Frode Myklebust.

  *) [TS-984] Log roll crash fixed.

  *) [TS-997] ATS crashes on remap plugin initialization failure.
   Author: Manjesh Nilange.

  *) [TS-988] Updated ICP for IPv6.

  *) [TS-994] Removed the extra splace from X-Forwarded-For.

  *) [TS-934] Added some wrapping around NetVConnection for server
   handling so that connection objects can be safely locked across
   threads.

  *) [TS-991] Fixed race / stall condition for WCCP during restart.

  *) [TS-985] ts/ts.h uses C++ comments, which are technically not C.

  *) [TS-928] Compile problem in TsErrataUtil on FreeBSD 8.

  *) [TS-973] Eliminate proxy.config.http.verbose_via_str.

  *) [TS-747] Add a new option, proxy.config.ssl.compression, to turn
   SSL compression on / off. This currently only works with OpenSSL
   v1.0.0 and later.

  *) [TS-963] Change the way ip_allow is parsed to be consistent with
   earlier versions (first match). Added default IPv6 allow. Added
   regression tests for the underlying IpMap class.

  *) [TS-948] Don't reload or load a broken remap.config.

  *) [TS-824] Range requests that result in cache refresh give 200 status
   response with full contents. Review and suggestions for improvements
   by Charlie Gero.

  *) [TS-964] Add 64-bit integer plugin APIs for HTTP headers.

  *) [TS-932] Fix m_pending_event == NULL crash in LogCollationClientSM.cc
   Author: weijin

  *) [TS-830] Better error when there are CLI permission problems, or
   other problems preventing operation. Author: AdunGaos.

  *) [TS-979] Found a few places where we can segfault with strlcpy.

  *) [TS-938] Fix VIA to avoid loopback address. For Solaris only IPv4
   is supported.

  *) [TS-945] Convert transparent forward requests to server style when
     forwarding to a parent proxy. Contributed by Yossi Gottlieb.

  *) [TS-926] IPv6 conversion of iocore.

  *) [TS-967] This is a simplified version of Arno Toell's patch which does
   the same: Check if any -O options where given, and if so, use those, if
   not, use our default -O3.

  *) [TS-957] remove IE6 from the white list of ae_ua filter

  *) [TS-955] Fix the logging regression testing.

  *) [TS-962] typo of key name in logstats.cc. Author: Nick Berry.

  *) [TS-958] Fix a few valgrind memory check errors.

  *) [TS-567] A number of memory allocation clean up, and improvements. We
   now also support building with tcmalloc, jemalloc, and you can also turn
   off the freelist feature (for better debugging).

  *) [TS-950] Make the HTTP header regressions work on 32-bit, inefficient,
   but it works.

  *) [TS-956] fix the building with zlib-1.2.5.1.

  *) [TS-953] consolidate string copy/concat for examples.

  *) [TS-924] More efficient sharing of origin connections.

   This also overloads the config for shared connections as follows:

       #  0 - Never
       #  1 - Share, with a single global connection pool
       #  2 - Share, with a connection pool per worker thread
       CONFIG proxy.config.http.share_server_sessions INT 1

   This option is now per-request (remap or plugin) overridable. This is
   heavily based on William Bardwells and Weijin's work.

  *) [TS-84] Unify all code to use PATH_NAME_MAX, and increase it to 4K.

  *) [TS-943] Implement support for HTTP accept filters.

  *) [TS-168] revert iObject and other changes, make collation client work
   in the clean way.

  *) [TS-941] invalid cast of off_t math to int. Author: B Wyatt.

  *) [TS-940] Add new configuration option, and solaris support, to set
  an initial congestion window size, proxy.config.http.server_tcp_init_cwnd.

  *) [TS-931] cluster latency too high, about 24ms. this change will cut
   the latency from 20+ms to about 10ms. Author: weijin

  *) [TS-896] When logging config changes, we should check if it is remote
   logging and clean up the collation client related data.

  *) [TS-936] Fix problems with core file generation on Linux.

  *) [TS-930] Fixed TSNetConnect to use network order for port.

  *) [TS-1008] Add API to get TCP connection from SSN.


Changes with Apache Traffic Server 3.1.0

  *) Make sure --enable-purify works again

  *) [TS-888] Fix SSL by enabling the right direction on successful setup.

  *) [TS-925] Switch from integer thread IDs to hex thread IDs with the
   diagnostics output. Author: Brian Geffon.

  *) [TS-919] All of iocore is now IPv6 compatible. Much of this work
   was contributed by Yossi Gottlieb.

  *) [TS-867] moving to a different thread only if the pluginvc is invoked
   from a non regular thread.

  *) [TS-876] forward map based on request receive port. Author: Manjesh
   Nilange.

  *) [TS-880] Major performance problem with second request on same
   keep-alive connection. This is a partial fix, another 2x improvement
   can be made, but too risky right now. Authors: William Bardwell and
   weijin.

  *) [TS-900] TSHttpTxnNewCacheLookupDo (experimental) breaks requests
   to origin server. Author: William Bardwell.

  *) [TS-918] Allow interval-based rotation for round robin entries.
   Author: M. Nunberg.

  *) [TS-916] TSHttpIsInternalRequest() crashes if client connection is
   terminated prematurely. Author: Manjesh Nilange.

  *) [TS-466] Multiline headers handled improperly.

  *) [TS-914] fix iocore_net_main_poll debug info in UnixNet.cc
   Author: taorui

  *) [TS-911] Remove unecessary lock in HTTP accept.

  *) [TS-908] HostDB now stores IPv6 addresses.

  *) [TS-813] fix http_ui /stat/ to response with content type

  *) [TS-849] fix some variables for traffic_line -s setting

  *) [TS-874] make asf-dist work with git repo

  *) [TS-906] ATS doesn't use proxy.config.http.forward.proxy_auth_to_parent.

  *) [TS-592] DNS internals are now IPv6 compatible. Externally this means
     DNS servers with IPv6 addresses can be used although only IPv4 responses
     are useful until other IPv6 upgrades are done.

  *) [TS-907] The source address for DNS requests can be set.

  *) [TS-903] Internal resolver library now IPv6 compatible.
     IP address matching libraries removed, replaced with IpMap which is
     faster and IPv6 compatible. SOCKS and IpAllow configurations files
     will now parse IPv6 ranges, although they do not current have effect.

  *) [TS-901] Valgrind found minor leaks and uninitialized variables.
   Author: William Bardwell.

  *) [TS-863] Make proxy.config.http.keep_alive_no_activity_timeout_out
   configurable per transaction. Author: William Bardwell.

  *) [TS-859] Make parent proxy not not work anymore.

  *) [TS-889] Disable warnings on deprecated APIs for Darwin (OSX). This
   fixes build problesm on OSX 10.7 (Lion) when using the system OpenSSL.

  *) [TS-890] update remap.config comments on regexes to be
   accurate. Author: Manjesh Nilange.

  *) TS-885 service trafficserver condrestart does the opposite of what´s
    intended. Author: Jan-Frode Myklebust

  *) [TS-898] "fixed" problems reported by Coverity
    1. Changed sprintf to snprintf
    2. ignore error on sscanf that is safe

  *) [TS-807] no config item "proxy.config.hostdb.disable_reverse_lookup" in
   hostdb. Author: weijin.

  *) [TS-883] Fix help / usage text to be, ehm, correct.

  *) [TS-567] Cleanup, removing unecessary, and unsupported, debug features.

  *) [TS-848] fix crash in net pages and remove useless option.

  *) IpLookup was removed from the experimental API.

  *) proxy.config.http.cache.cache_responses_to_cookies can now be overridden
   on a per request basis in cache.config.

  *) [TS-816] Other ports now obey specified options for both normal
   and standalone usage.

  *) [TS-882] traffic_logstats dies when printing log.

  *) [TS-804] libcap required when running standalone.

  *) [TS-730] Allow for the SSL Cipher Suite to be configured.

  *) [TS-881] Better error message from TrafficCop when admin user lookup
   fails.

  *) [TS-875] TSFetchRestpGet(), TSFetchPageResptGet() and TSFetchUrl() have
   incorrect asserts. Author: Manjesh Nilange.

  *) [TS-853] Fix a few example plugins to use the new (appropriate) sockaddr
   based APIs (and not the deprecated APIs).

  *) [TS-870] Fix evacuate relevant codes in cache to work, Author: mohan_zl

  *) [TS-869] The stat code for ram_cache miss is lost, Author: mohan_zl

  *) [TS-873] Wrong code in iocore/net/UnixNet.cc, Author: mohan_zl

  *) [TS-833] Continuation::handleEvent deadbeef fix, authors jplevyak and
  taorui.

  *) [TS-834] InactivityCopy::check_inactivity crash.

  *) [TS-864] Need more information from CacheHttpInfo (req time, resp time,
  size). Author: William Bardwell.

  *) [TS-860] Built in error for host not found looks like Internet Explorer
  error. Author: William Bardwell.

  *) [TS-861] Need a way to disable Vary: Accept-Encoding checking so a plugin
  can take care of that. Author: William Bardwell.

  *) [TS-862] Need to be able to make keep alive connections not shared on a
  per-transaction basis. Author: William Bardwell.

  *) [TS-865] Need to get address for a VConn from a plugin similar to how you
   can get it for the various things in a transaction. Author: William
   Bardwell.

  *) [TS-868] build fails with --as-needed. Author: Ilya Barygin.

  *) [TS-851] run TS without a real interface

  *) [TS-822] make cluster thread number configable

  *) [TS-845] make proxy.config.cluster.ethernet_interface default to
   loopback interface: lo on linux and lo0 on bsd derivatives

  *) [TS-847] Bad timeout when using CONNECT method.

  *) [TS-826] TSHttpTxnErrorBodySet() can leak memory. Author: William
  Bardwell.

  *) [TS-840] Regression checks fail (again) due to faulty assert use.
   Author: Arno Toell.

  *) [TS-842] remove uninstall target from build system

  *) [TS-648] Use hwloc library when available. This can be disabled
   with --disable-hwloc.

  *) [TS-398] Autoscaling threads vs Hyper Threading. This requires
   support for hwloc as well.

  *) [TS-760] Cleanup mgmt types.

  *) [TS-359] Remove DIR_SEP and use slash directly.

  *) [TS-839] Build problems when specifying lmza location.

  *) [TS-828] Various memory leaks and uninitialized values. Author:
   William Bardwell.

  *) [TS-815] make sure that a missing yacc/bison|flex/lex is *fatal* when
   building with wccp. Author: Arno Toll.


Changes with Apache Traffic Server 3.0.0

  *) [TS-827] TSMimeHdrFieldValueStringInsert() can use freed memory to
  edit headers. Author: William Bardwell.

  *) [TS-825] negative caching caches responses that should never be
   cached: Author: William Bardwell.

  *) [TS-820] Restore log buffer size to previous defaults.

  *) [TS-818] Assertion/abort when starting TS with SOCKS proxy enabled.
   Author: Yakov Markovitch

  *) [TS-810] Typo in switch statement + slight improvement.

  *) [TS-809] ts.h broken when compiling C plugins.

  *) [TS-798] We add broken remap rules when we encounter parse errors of
   remap.config.


Changes with Apache Traffic Server 2.1.9

  *) [TS-805] HostDB wastes a lot of storage for round-robin entries,
   and the calculations of size are off.

  *) [TS-806] TS_ADDTO removes duplicates, so avoid this by using the
   -R option to libtool

  *) [TS-793] Improve print statements for ink_freelist debugging.

  *) [TS-679] The external API was changed to make it IPv6 compliant
     (although it doesn't actually work with IPv6). Old API functions
     were deprecated but not removed.

  *) [TS-797] Wrong delete used in stats processor.

  *) [TS-769] Fixed infinite loop when getting a 505 response from the
   origin and the connection is keep-alive.  Now downgrading keep-alive
   all the time along with the protocol.

  *) [TS-788] Cleaned up the request and response cacheable apis.

  *) [TS-792] Add a config option (disabled by default) to support
  mlock() and mlockall().

  *) [TS-783] Port ATS to IA64. Author: Arno Toell.

  *) [TS-778] Compile Fails on Solaris 10 (gcc). Author: Igor Brezac.

  *) [TS-404] Add a new API, TSOSIpSet() which allows you to bypass the
    origin server DNS lookup.

  *) [TS-791] Remove ShmemClean.cc, it's no longer needed.

  *) [TS-786] Add a perl module to edit a records.config configuration
  file.

  *) [TS-779] Set thread name for various event types.

  *) [TS-784] Don not use class allocator for remap processing when no
   remap threads are enabled.

  *) [TS-782] Remap processor creates a remap thread even when asked not
   to.

  *) [TS-781] Cleanup of unusual configs, and better defaults making
   records.config leaner, and a little more useful.

  *) [TS-780] Retune the number of SSL threads.

  *) [TS-775] Disable cluster autodiscovery via multicast when
   clustering is disabled. This should hopefully fix run-time errors
   with Ubuntu 11.x.

  *) [TS-776] memchr in glibc has evolved, and is faster than our
   version, replaced.

  *) [TS-774] Add a new configure option, --enable-static-libts, which
   avoids the dynamic linking hassles involved with the dynamic nature
   of libts. This is for devs only.

  *) [TS-773] Traffic server has a hard limit of 512 gigabytes per RAW
   disk partition. This fix required changing the disk structure which
   will result in a total disk cache clear (wipe) after upgrading.

  *) [TS-772] Make proxy.config.http.doc_in_cache_skip_dns overridable.

  *) [TS-770] proxy.config.http.doc_in_cache_skip_dns is not being read
   from records.config. Author: Yakov Markovitch

  *) [TS-738] 'make check` fails on x86.

  *) [TS-771] Remove remaining v1 log buffer code.

  *) [TS-562] Make --with-openssl path be honored with an -rpath to
   libtool. This also fixes the same problem with other libraries,
   e.g. pcre, zlib etc.

  *) [TS-765] Make the backdoor port (8084 by default) only listen on
   127.0.0.1 .

  *) [TS-762] Range values like -10 are processed. Author: William
   Bardwell.

  *) [TS-761] Fixed bug where 3 (or more) remap plugins in a chain
   couldn't be loaded.

  *) [TS-763] When creating multiple SSL accept threads, we use the
   wrong instantiator.

  *) [TS-757] Change TSNetAccept() API to take an option for enabling
    (and number of) accept threads.

  *) [TS-759] Makefile in proxy/config handles $DESTDIR incorrectly.
   Author: Arno Toell


Changes with Apache Traffic Server 2.1.8

  *) [TS-750] TS does not fail-over if one origin server for a 2 address
   hostname. Author: William Bardwell.

  *) [TS-752] If you cancel a scan really quickly you can get a NULL
  dereference. Also other important performance and correctness fixes
  for the cache scanning code. Author: William Bardwell and jplevyak.

  *) [TS-749] Connection hangs if origin server goes down in the middle of
  a response. Author: William Bardwell.

  *) [TS-753] TS-753 Some more cleanup in InkAPI, move a few experimental
   APIs to ts.h

  *) [TS-751] Experimental TSHttpTxnCacheLookupStatusSet(HIT_STALE) calls
   cause a crash. Author: William Bardwell

  *) [TS-748] Client side transparency doesn't work on trunk.

  *) [TS-702] FATAL: MIME.cc:1250: failed assert `j < block_count`.
  Author: Yakov Markovitch

  *) [TS-746] Allow to remove URL fields with "NULL" (or 0) values.

  *) [TS-744] Configurations to control SSL session reuse and cache
  size. Authors: qianshi and Leif

  *) [TS-716] Bug where NetVC could be double free'd.
   Fix for DNS crash: bad memory management of HostEnt structures. It is
   not clear that this fixes the bug entirely.  Some of the stack traces
   are consistent with this bug, but some are not.

  *) [TS-743] Support separate configs for keep-alive enabled for _in
   and _out connections.

  *) [TS-741] traffic_manager handles sockets incorrectly.

  *) [TS-742] assert triggered wrongly (in debug builds).

  *) [TS-740] Traffic Server fails to build on kfreebsd.
   Author: Arno Toell.

  *) [TS-737] Small hackish fix for rc/trafficserver.in so rc/trafficserver
   will work with FreeBSD. Author: G Todd.

  *) [TS-735] Disable ccache by default, use with --enable-ccache.

  *) [TS-734] Remove unused fields in net stats pages.

  *) [TS-212] Startup service support for Solaris. Author: Igor Brezac.

  *) [TS-629] fix some non-portable char == unsigned char assumptions.

  *) [TS-621] Update records.config.default.in with changed / removed
   configs.

  *) [TS-641] Remove a bunch of Web UI related configs and code.

  *) [TS-719] libtsutil.so is not self-contained.
  Author: Igor Brezac.

  *) [TS-729] Fix bugs with Via Headers handling. (Note: This is
   unlikely to have caused the crash the bug report)
   Author Leif Hedstrom

  *) [TS-721] Incorrect http hit ratio in stats.
   This also removes a number of obsoleted stats and also disables
   stats aggregation in WebOverview.cc, one more nail to WebUI's
   grave. Author: Leif Hedstrom

  *) [TS-728] Remove the --enable-webui option, since it doesn't
   produce a running webui anyway. Also remove html2

  *) [TS-685] Rename partition.config because it doesn't have
   anything todo with disks. Also rename all code related to it
   so as not to confuse anybody.

  *) [TS-714] Fix traffic_shell hanging on every command

  *) [TS-562] Fix TCL linking to honor custom library dirs.
   Author: Eric Connell.

  *) [TS-624] make install should not overwrite etc/trafficserver/.
   Author: Eric Connell.

  *) [TS-465] Allow for existing Server: string to not be overwritten.
   This adds a new semantic for the value "2" to this option.

  *) [TS-633] Fix reverse mapping with different schemes.
   Author: Andreas Hartke.

  *) [TS-715] Fixes and cleanup for Perl client. Author: Billy Vierra.

  *) TS-550 Remove an unused / unsupported debug tool. Also update the
   remap code to use our standard linked list (Queue in this case).

  *) [TS-704] Link traffic_server dynamically to make distros happy,
  since --disable-static will work.

  *) [TS-545] Clean out more cruft from MIXT legacy.

  *) [TS-713] Honor the offset within do_io_pread.

  *) [TS-712] Fix compile problems with clang / llvm

  *) [TS-545] parent.config (and perhaps other configs) have an unused
   concept of "tags" for MIXT media. Cleanup remaining MIXT junk.


Changes with Apache Traffic Server 2.1.7

  *) [TS-711] Don't schedule remap.config reloads on a network threads.
   We now schedule this task on an ET_TASK thread, which avoids blocking
   a net-thread for several seconds (when reloading very large remaps).

  *) [TS-710] Do not dlopen / reload a remap plugin .so more than once.

  *) [TS-588] Change Remap plugin APIs to use URL TSMLoc, and normal
   ts/ts.h APIs for getting and setting components.

  *) [TS-708] TsConfig doesn't handle backslashes correctly.

  *) [TS-209] add support for raw disk on Solaris: credits: Igor Brezac
    for both the code and testing!

  *) [TS-705] Fixes for compiling with gcc v4.6.

  *) [TS-706] hardware sector size's over 8K current report an Error
   but are passed through resulting in lots of disk waste.

  *) [TS-707] The random number generator from 1-23-2011 is using the
   same seed for all threads = collisions in the cache

  *) [TS-700] Need additional controls in cache.config.

  *) [TS-696] make check fails on libtsutil due to missing libresolv
   and librt. Author: Eric Connell.

  *) [TS-691] LogFilter not working for "int" types.
   Author: Eric Connell.

  *) [TS-692] Add an experimental API to modify the outgoing IP address.

  *) TS-676: logic in Store::clear and Store::read_config is wrong.
  Author: mohan_zl.

  *) [TS-680] Change many typedef void* types to anonymous structs.

  *) [TS-690] Schedule some callbacks on the ET_TASK threads

  *) TS-689 Restore TSMgmtUpdateRegister() to the SDK APIs.

  *) [TS-550] Remove MgmtPlugin.{cc,h}.

  *) [TS-657] Proper validation of RWW settings on startup.

  *) [TS-688] Remove the "tag" modifier from parent.config.

  *) [TS-682] Segfault when partition.config is used.

  *) [TS-687] Build failures on FreeBSD8

  *) [TS-684] config.layout for gentoo linux, may also be used on Fedora

  *) [TS-675] Make redirect and reverse maps work again.


Changes with Apache Traffic Server 2.1.6

  *) [TS-678] Add a config option for try-lock retry delay.

   This adds a configuration option

         proxy.config.cache.mutex_retry_delay INT 2

   2ms seems to be fairly optimal, with little detrimental effect on CPU
   usage. We'll fine tune this further in the next release.

  *) [TS-674] Fixes for cache.config and the "modifiers" to work.

  *) [TS-641] Remove inktomi*.css and some files only referenced by it.
   Removing mgmt/html2/charting. Remove the now empty mgmt/html2/tune.

  *) [TS-590] Cleanup all SDK APIs to be more consistent. This changes a
   large number of APIs, so please check updated docs and signatures in
   ts/ts.h. A new tools, tools/apichecker.pl, can be used to help
   identifying areas in existing plugins that might need changes.

  *) [TS-673] Make the default configurations more conservative
   for when content is cacheable.

  *) [TS-672] Remove unused/unreferenced Win32 header files and
   code paths

  *) [TS-671] Detect install group based on install user.

  *) [TS-644] Fix clustered cache pages crash.

  *) [TS-651] Clear all stats when we ask to clear the local stats.

  *) [TS-489] Remove the "connection collapsing" feature, it was poorly
   implemented, and caused major problem if enabled. We should redo this
   for v3.1 in a way that fits with the HttpSM [author: mohan_zl].

  *) [TS-668] Add support for URL stats to traffic_logstats.

  *) [TS-665] Remove HTTP_ASSERT from the code base, use standard asserts.

  *) [TS-663, TS-664] Fixes to WCCP with mask assignments, and trunk build
   problems.

  *) [TS-662] Make per partition stats for bytes_used work.

  *) [TS-661] Delay the copy of per transaction configs until a plugin
   actually tries to modify a setting. We also add these settings to the
   list of configurations that is overridable:

       proxy.config.http.cache.max_open_read_retries
       proxy.config.http.cache.open_read_retry_time

  *) [TS-660] Cache scan can not be canceled.

  *) [TS-505, TS-506] Changed the defaults to deal with read contention on
   the cache, this dramatically improves the performance on cache misses.

  *) [TS-655] Reorganize some code to reduce binary foot prints.

  *) [TS-653] Bogus logcat conversion of squid timestamps.

  *) [TS-643] Unable to purge objects on other servers in full cluster mode.

  *) New 64-bit random generator.

  *) [TS-639] Rename the management APIs from INK* to TS*.

  *) [TS-650] Remove the dead v2 stats code.

  *) [TS-649] Dynamic libraries for mgmt APIs.

    This makes libts -> libtsutil, and we now support making .so's for
    libtsutil.so and libtsmgmt.so. All binaries are changed to use this,
    except traffic_server which continues to use the libtsutil.a library
    (for performance on e.g. 32-bit platforms).

    This also renames the public API include file to be

         #include <ts/mgmtapi.h>

  *) [TS-647] Move Layout out of iocore and into lib/ts.

  *) [TS-638] Rename various directories:
      proxy/mgmt -> mgmt/
      proxy/mgmt/cop -> cop/

   All "cli" APIs are now also migrated into mgmt/cli, unified into one
   single cli.

  *) [TS-641] Cleanup of Web2/HTML2.

  *) [TS-636, TS-637] Remove various unused source files.

  *) [TS-631] Rename proxy/http2 -> proxy/http and proxy/mgmt2 to proxy/mgmt.

  *) [TS-582] Add an example to records.config for how to bind a specific IP.

  *) [TS-491] Cluster port was activated even with clustering disabled. This fix also
   adds monitoring support for the "cli" unix domain socket.

  *) [TS-593] Cleanup of inktomi.com.

  *) [TS-324] Cleaning up some old TCL files and dependencies.

  *) Remove traces of FTP references [TS-324] by purging the now useless TCL
  bindings to it.

  *) [TS-513] Fix configure issues for sqlite3. This fix eliminates all of
  SimpleDBM, sqlite3 and bdb dependencies. It also fixes the "make
  distclean" problem, and clean things up a bit.

  *) [TS-491] Add the CLI interface to Traffic Cop, and make it possible to
   run traffic_manager without listening on the cluster port.

  *) [TS-583] Build fails if --disable-webui is added.

  *) [TS-618] Removing traces of CCAS/CCASFLAGS.

  *) [TS-627] Fixes for "make check" to succeed (author: Arno Toell).

  *) [TS-632] Fixes for bad cast and cleanup for Intel CC.


Changes with Apache Traffic Server 2.1.5

  *) More 64-bit issues has been identified in the SDK and HTTP core, and
  fixed [TS-620].

  *) Code cleanup of old transparency code and options [TS-613].

  *) We now require a compiler (or libc) that provides atomic
  operations. This includes gcc 4.1.2 or later, Intel CC, clang (recent
  versions) as well as Sun's Solaris compilers and libc [TS-618].

  *) Support normal default path for remap plugins [TS-616].

  *) Change default settings for MSIE User-Agent sniffing [TS-615].

  *) Remove remnants from InktoSwitch. This removes the following
  configurations [TS-614]:

      proxy.config.http.inktoswitch_enabled
      proxy.config.http.router_ip
      proxy.config.http.router_port

  *) Modify TSContSchedule to take a thread type, and add
  TSContScheduleEvery [TS-589].

  *) Added support to allow some select (~50 or so) records.config
  configurations to be overridable per transaction. This is done via new SDK
  APIs, as well as a remap plugin provided with the core [TS-599]. The new
  APIs available are

      TSHttpTxnConfigIntSet()
      TSHttpTxnConfigIntGet()
      TSHttpTxnConfigFloatSet()
      TSHttpTxnConfigFloatGet()
      TSHttpTxnConfigStringSet()
      TSHttpTxnConfigStringGet()
      TSHttpTxnConfigFind()

  *) Eliminate dedicated default DNS for SplitDNS [TS-597]. Author: Zhao
   Yongming.

  *) Eliminate proxy.config.net.max_poll_delay configs [TS-605].

  *) Old traffic_net configurations are eliminated [TS-601].

  *) Multiple preads: this patch is only active if you call do_io_pread on
  the cache.  This includes a regression test for do_io_pread which is at
  least a smoke test of the new code. [TS-61]

  *) Migrate from home-grown regular expression classes to pcre [TS-604]

  *) Reduce number of calls to regex matcher for standard requests with
   well-known-strings (WKS). [TS-603]

  *) Parse Range: requests a bit better. Prior, a request like like Range:
   bytes=100-200 would return 0-200. Additionally, Range: bytes=100- would
   not parse properly. [TS-596]

  *) Remove old, unused configuration code (duplicated) [TS-576].

  *) Bump the SDK version numbers properly [TS-595].

  *) Migrate from our own int64 (et.al) to int64_t / stdint types. This also
   changes the SDK, so ts/ts.h users should now use int64_t etc. [TS-594].

  *)./configure will now tell us more about its defaults.

  *) Add better tests for eventfd, making sure sys/eventfd.h exists
   [TS-515].

  *) Stub / base implementation for the Task thread pool [TS-589].

  *) Cleanup of traffic_logstats, and also add support for JSON
   output. Several new options and query args added to select output format
   and data [TS-587].

  *) Add back support for using the default DNSHandler from DNS.cc This
   helps with SplitDNS [TS-580].

  *) Fixes for DNS to properly schedule and initialize [TS-570].

  *) Fix make check so it actually compiles [TS-586].

  *) Remove RAF pieces [TS-584].

  *) Replace the SDKAllocator with a ClassAllocator [TS-577].

     This reduces the amount of memory allocation for plugins, but requires
     that plugins now religiously release the handles that they are expected
     to release (i.e. no automatic gc is done for lazy developers).

  *) Fixes for getting the altinfo regression check to succeeds [TS-171].

  *) Fixes for some transform, and other, mismatches of int vs int64 in the
   new APIs and underlying cache [TS-456].

  *) Eliminate misguided string copies in the SDK [TS-579].

  *) Fix build of ts.h and tsxs when the .in files changes [TS-574].

  *) Move libinktomi++ and librecords to lib/ts and lib/records [TS-571].

  *) Add SDK API calls to directly get the elements of the running TS
   version [TS-568].

  *) Added WCCP support.

  *) Bring IPv6 functionality back to trunk, for incoming (client)
   connections [TS-18]. Original author: Tsunayoshi Egawa.

  *) Segfault with HTTPS, fixed by correctly initializing SSLNetVConnection
   being added to freelist [TS-559].

  *) The old logs.config custom log format is no longer supported. Only the
   XML custom logs are now supported. This eliminates the config

       proxy.config.log.xml_logs_config

   as well, since it's the only option for custom logs [TS-556].

  *) All log configurations (and stats) are renamed from log2.* to
   log.*. This is to avoid confusion, since Apache Traffic Server never had
   the old (obsolete) log system. There's now only one log system, log
   [TS-555].

  *) Many fixes and improvements on the Stats pages subsystem. This now
   properly supports (if configured) various internal URLs, like
   http://{net}, http://{hostdb} etc. [TS-554].

  *) The NewCacheVC is removed [TS-551].

  *) Support for the Alpha processor is eliminated [TS-552].

  *) A number of unecessary memory allocations are removed, improving
   performance under heavy load. [TS-550, TS-549]

  *) All streaming media (MIXT) configurations are now properly removed from
   code and default configs [TS-544].

  *) URL scheme was case sensitive in the cache key [TS-474].

  *) Fixes for broken API signatures, additions / modifications to the
   following API:

     TSReturnCode TSHttpTxnArgSet(TSHttpTxn txnp, int arg_idx, void *arg);
     TSReturnCode TSHttpTxnArgGet(TSHttpTxn txnp, int arg_idx, void **argp);
     TSReturnCode TSHttpSsnArgSet(TSHttpSsn ssnp, int arg_idx, void *arg);
     TSReturnCode TSHttpSsnArgGet(TSHttpSsn ssnp, int arg_idx, void **argp);

     TSReturnCode TSHttpArgIndexReserve(const char* name, const char*
     description, int* arg_idx); TSReturnCode TSHttpArgIndexNameLookup(const
     char* name, int* arg_idx, const char** description); TSReturnCode
     TSHttpArgIndexLookup(int arg_idx, const char** name, const char**
     description);

     TSReturnCode TSHttpSsnTransactionCount(TSHttpSsn ssnp, int* count);

   This was all combine into [TS-504], but also see [TS-503].

  *) Many fixes for broken regression tests!

  *) RNI is now completely cleaned out [TS-536].

  *) Fixes for SplitDNS (co-author: mohan_zl) [TS-435].

  *) HTTPS to origin servers, with Chunked responses, would hang [TS-540].

  *) Mismatched APIs using "unsigned char*" [TS-458].

  *) Rename / modify TSSetCacheUrl() API, the new prototype is

     TSReturnCode TSCacheUrlSet(TSHttpTxn txnp, const char *url, int
     length);

   If length == -1, then the API will calculate it using strlen() [TS-520].

  *) All public APIs, structs and defines are now prefixed with "TS" instead
   of the old "INK". There are two exceptions, for the deprecated INKStats*
   and INKCoupledStats* APIs [TS-521].

  *) The hooks around "remap" has been organized, and a new hook as been
   added (for post-remap). New / renamed hooks are

     TS_HTTP_PRE_REMAP_HOOK TS_HTTP_POST_REMAP_HOOK

   In addition, a new API was added, to allow a plugin to skip the remap
   phase completely:

     TSReturnCode TSSkipRemappingSet(TSHttpTxn txnp, int flag);

   These fixes went in with [TS-529] and [TS-530].

  *) INKHttpTxnSetHttpRetStatus not honored when an API transaction is
   reenabled with INK_EVENT_HTTP_ERROR [TS-535].

  *) Various defines for version identification has been moved to the public
   ts/ts.h include file, e.g.

       #define TS_VERSION_STRING             "2.1.6-unstable"
       #define TS_VERSION_NUMBER              2001006
       #define TS_VERSION_MAJOR               2
       #define TS_VERSION_MINOR               1
       #define TS_VERSION_MICRO               6

   The intended use is for plugins to be able to verify available APIs at
   compile time (vs the existing runtime checks) [TS-534].

  *) Traffic Server should now build on ARM processors. Commit message is
   appropriately describing the situation with this CPU:

   This is a sad day of defeat.  Not my defeat, but more a collective human
   defeat.

   Question: "Chips fabricated today don't have 64bit atomic primitives?"
   Answer: "Be sad."

   The ARM box we're working on (armv5tejl) doesn't support any 64bit
   primitives.

   This means we need a method of using a global (yes, giant lock of death)
   to protect modifications of arbitrary 64bit integers in process space.
   We could make this less contentious by allocating pagesize/8 mutexs and
   then protecting an int64 based on its page offset.  Instead, I think we
   should mobilize to burn these architectures to the ground and use public
   embarrassment to fix future instruction sets. If another platform has
   this issue, we'll want to change the define to:

   TS_ARCHITECTURE_LACKS_64BIT_INSTRUCTIONS and turn on the global death
   lock based on that.

   This does not change performance on any other platform -- it's compile
   time capital punishment. [TS-533] and [TS-135].

  *) Very old APIs, that have been deprecated since long before the Apache
   Open Source project, are removed. Also, only three public include files
   are now available:

     ts/ts.h ts/experimental.h ts/remap.h

  Various other cleanup related to the APIs was also done [TS-522].


Changes with Apache Traffic Server 2.1.4

  *) Fixes to clustering, that caused an assert to trigger after the stats
   changes [TS-519].

  *) Make the checks when to honor the Content-Length: header less strict,
   against origins without Keep-Alive [TS-500].

  *) Eliminate old ssl_ports feature, it's completely replaced with the
   connect_ports configuration [TS-517].

  *) New script available to help build plugins, tsxs [TS-512].

  *) Simple, brute force (and efficient) status code stats counters
   [TS-509].

  *) Generalize RecDumpRecordsHt to use RecDumpRecords which is a
   callback/map pattern [TS-508].

  *) Fix plugin APIs to be compatible with the 64-bit changes in the
   core. This is an incompatible change with previous releases [TS-14].

  *) Fixes for stats around origin connection counters, used when allowing
   for origin connections to be reused between clients [TS-501].

  *) Experimental supoprt for a dedicated DNS thread. This can be enabled
   with the records.config option

      CONFIG proxy.config.dns.dedicated_thread INT 1

  This feature is possibly useful for very busy forward or transparent
  proxies [TS-307].

  *) Accept threads can leak some amount of memory. This patch also supports
   multiple accept threads (very experimental!) [TS-496].

  *) HttpSM has an assertion that checks the client URL against the cache
   URL, which breaks INKSetCacheUrl [TS-495].

  *) Return value from pcre_exec tested incorrectly [TS-493].

  *) Improved loop detection using the Via header [TS-490].

  *) Fixes for Solaris build (yay, it builds!).

  *) Remove filter.config remnants [TS-486].

  *) Cleanup in InkAPI [TS-485].

  *) Move PKGSYSUSER to ink_config.h.in [TS-482].

  *) Unresponsive server can stall ATS [TS-480].

  *) UrlRewrite cleanup [TS-434].

  *) Build TS with clang (author: Igor Galic) [TS-427].

  *) Better support and handling of DNS round-robin options (author: Zhao
   Yongming) [TS-313].

  *) Make it possible to "write" Content-Length headers > 2GB [TS-471].

  *) Better support for Age: headers, and avoiding overflows [TS-470].

  *) Added a configure option to size the API stats "slots". The new option
  is --with-max-api-stats=<n> [TS-454].

  *) In Cache.cc, make snprintf() around Debug statements conditional for
   performance [TS-459].

  *) Cleanup / optimize Via: string generation [TS-460]. Also make the
   default for Via: on responses to be disabled (it can leak info).


Changes with Apache Traffic Server 2.1.3

  *) Removed the remnants of NCA from the source [TS-455].

  *) New plugin APIs for stats, and making the "v2" (incomplete) stats
  experimental (no longer built by default) [TS-390]. See
  https://cwiki.apache.org/confluence/display/TS/NewStatsAPI for more
  details.

  *) Cleanup in duplicated configs, and obsoleted configs [TS-447] and
   [TS-451].

  *) Remove some remnants of SNMP [TS-401].

  *) Cleanup of MIX and LDAP/NTLM remnants [TS-443].

  *) Make the target fragment size configurable for the disk cache. This
   adds a new option, proxy.config.cache.target_fragment_size [TS-445].
   This should dramatically improve large file disk performance.

  *) Improve build include dependencies [TS-442].

  *) Cleanup / fixes for remap plugin chaining [TS-224].

  *) Support the rc/trafficserver script for FreeBSD [TS-211].

  *) traffic_shell shows wrong RAM cache size > 2GB [TS-439].

  *) Better warnings / errors when bad NIC is configured [TS-327].

  *) Add support for hardware sector sizes 512 - 8192 bytes (e.g. 4096, the
   new standard). Autodetected for raw devices on Linux (no support for
   other OSes yet), and added a new configuration

       CONFIG proxy.config.cache.force_sector_size INT 4096

   This change invalidates the entire cache as well, since it's no longer
   compatible [TS-43].

  *) Added APIs to override the cacheablity of the response [TS-395].

  *) Add OSX support to 'trafficserver' script (author: Dan Mercer)
   [TS-210].

  *) Fix for (very) large buffers fed to the cache [TS-413].

  *) Forward transparency is available on Linux kernels with TPROXY
   [TS-291].

  *) Fix defaults / max for DNS retries [TS-424].

  *) Improvements for Perl admin module (author: Adam Faris) [TS-418].

  *) Problems with specifying separate config files for SSL certificates and
   keys [TS-405].

  *) Logging: Default settings for diagnostic logging [TS-55].

  *) Fixes to Debian layout (author: Igor Galić) [TS-415].

  *) Remove DNS proxy support [TS-422].

  *) rc/trafficserver start/stop quits with bogus status on success (author:
   Igor Galić) [TS-429].

  *) Increase default max in-flight DNS queries [TS-423].

  *) Update so the pristine URL will work for reverse and forward proxy.
    Also, clearing the url on transaction close (author: Wendy Huang)
    [TS-410].

  *) TS fails to use user ID with user name > 8 characters (author: Yakov
   Markovitch) [TS-420].

  *) Duplication of RAM cache hits and miss statistics (reading 2x) (author:
   John Plevyak) [TS-453].


Changes with Apache Traffic Server 2.1.2

  *) Improvements in resilience against DNS poisoning and forging of
   response packets [TS-425] and [CVE-2010-2952].

  *) Segmentation fault in INKError when error output is made both in error
   log and as debug messages (author: Yakov Markovitch) [TS-419].

  *) Debian layout for config.layout (author: Igor Galic) [TS-415].

  *) Eliminate extraneous stats thread [TS-411].

  *) CACHE_FRAG_TYPE is now not a power of 2 [TS-76].

  *) Remove unnecessary stats update [TS-390].

  *) Get basic features to compile with Intel CC [TS-400].

  *) More 64 bit issues, this time in the PluginVC code [TS-380].

  *) Add configure option to enable detailed logging [TS-392].

  *) Make sure to honor user settings for "dirs" (author: Theo Schlossnagle)
   [TS-399].

  *) Errors on failing to bind / listen on a specified port [TS-247].

  *) Exempt quick filter for 127.0.0.1 [TS-397].

  *) Cleanup after "layout changes" (author: Zhao Yongming) [TS-389].

  *) Fix remaining (non-API) INK64 etc. [TS-365].

  *) Segfault when using show:network [TS-109].

  *) Update all examples to use non-deprecated APIs [TS-266].

  *) Do some cleanup on Connection::fast_connect and
   Connection::bind_connect (author: Alan M. Carrol) [TS-320].

  *) Remove LLONG config option [Ts-364].

  *) Cleanup some proxy/mgmt2/tools [TS-16].

  *) Cleanup a little more of webui [TS-91].

  *) TCL missing [TS-326].

  *) logstats does not work with layout changes (author: Zhao Yongming)
   [TS-385].

  *) Convert bogus IOCORE_MachineFatal and IOCORE_ProcessFatal to Warning
    and MachineFatal respectively based on review of the code and related
    uses [TS-144].

  *) INKIOBufferReaderCopy, INKIOBufferWrite should take void * instead of
   char * [TS-67].

  *) Adds APIs for aio disk read and writes using the internal aio support
    in iocore (author: Wendy Huang) [TS-387].

  *) Solaris 10 (x86) 64-bit patch (author: Igor Brezac) [TS-388].

  *) Fix for 64-bit conversion [TS-385].

  *) Creating transaction specific 'to URL' in case of regex remap match
   [TS-384].

  *) Backing out m_capacity_host changes [TS-383]

  *) Solaris 10 port work.


Changes with Apache Traffic Server 2.1.1

  *) Allow SI decimal multipliers for numeric configuration parameters
    [TS-361].

  *) Standardize configure options by allowing to specify the location for
    any third-party library, and split library detection code into separate
    .m4 files [TS-345].

  *) Reorganization of the path layout system.  Add --enable-layout=LAYOUT
    configure option that can select layout from config.layout file
    [TS-280].

  *) HTTP state machine is now 64-bit "clean", allowing for caching and
   proxying documents larger than 2GB [TS-34].

  *) Fix for truncated Content-Type on TS-generated responses [TS-290].

  *) Performance improvements on cache for larger(ish) objects.


Changes with Apache Traffic Server 2.1.0

  *) Support for many more platforms, including FreeBSD, MacOSX and Solaris.

  *) Code cleanup to get the ATS software into a distributable shape. This
   means that certain things are missing, or not functional (intentionally).

  *) Support for larger Cache Partitions up to .5 PB (Petabytes), reducing
   seeks/write.

  *) Reduced Cache miss latency (sub millesecond).

  *) RAM Cache pluggability, new algorithm (CLFUS) and optional compression.

  *) Support for TCL v8.6 and later [TS-246].

  *) The cache is now 64-bit "clean".


Changes with Apache Traffic Server 2.0.1

  *) Port of CVE-2010-2952 for 2.0.x [TS-425].

  *) Backport part of TS-322 that deals with indexing arrays with char
   (author: Marcus Ruckert) [TS-334].

  *) Backport TS-336 to 2.0.x. Problems with make install DESTDIR=...


Changes with Apache Traffic Server 2.0.0

  *) Change SDK versioning schemes to 2.0 [TS-249).

  *) Minor additions to the SDK (see the docs for details).

  *) Support regexe_map rules in remap.config [TS-80]


Changes with Apache Traffic Server 2.0.0-alpha

  *) Code cleanup to get the ATS software into a distributable shape. This
   means that certain things are missing, or not functional (intentionally).

  *) Ports available for most Linux distros, including 64-bit.<|MERGE_RESOLUTION|>--- conflicted
+++ resolved
@@ -2,7 +2,6 @@
   Changes with Apache Traffic Server 3.3.3
 
 
-<<<<<<< HEAD
   *) [TS-1912] SSL hangs after origin handshake.
 
   *) [TS-1911] Enforce MIOBufferAccessor accessor API.
@@ -12,10 +11,9 @@
   *) [TS-1896] Cleanup of unused defines, sometimes duplicated.
 
   *) [TS-374] Reduce lock contention in HostDB.
-=======
+
   *) [TS-1728] Assign storage entries to volumes
      Author: Justin Laue <justin@fp-x.com>
->>>>>>> 1d8179df
 
   *) [TS-1899] strtod() does not honor Hex strings on Solaris.
 
